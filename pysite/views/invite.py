# coding=utf-8
from flask import redirect

from pysite.base_route import RouteView


<<<<<<< HEAD
class InviteView(BaseView):
=======
__author__ = "Gareth Coles"


class InviteView(RouteView):
>>>>>>> aaf007a9
    path = "/invite"
    name = "invite"

    def get(self):
        return redirect("http://invite.pythondiscord.com/")<|MERGE_RESOLUTION|>--- conflicted
+++ resolved
@@ -4,14 +4,10 @@
 from pysite.base_route import RouteView
 
 
-<<<<<<< HEAD
-class InviteView(BaseView):
-=======
 __author__ = "Gareth Coles"
 
 
 class InviteView(RouteView):
->>>>>>> aaf007a9
     path = "/invite"
     name = "invite"
 
